# Byte-compiled / optimized / DLL files
__pycache__/
*.py[cod]
*$py.class

# C extensions
*.so

# Distribution / packaging
.Python
build/
develop-eggs/
dist/
downloads/
eggs/
.eggs/
lib/
lib64/
parts/
sdist/
var/
*.egg-info/
.installed.cfg
*.egg

# PyInstaller
#  Usually these files are written by a python script from a template
#  before PyInstaller builds the exe, so as to inject date/other infos into it.
*.manifest
*.spec

# Installer logs
pip-log.txt
pip-delete-this-directory.txt

# Unit test / coverage reports
htmlcov/
.tox/
.nox/
.coverage
.coverage.*
.cache
nosetests.xml
coverage.xml
*.cover
*.py,cover
.hypothesis/
.pytest_cache/
cover/

# Pyre type checker
.pyre/

# mypy
.mypy_cache/
.dmypy.json
dmypy.json

# Environments
.env
.venv
env/
venv/
ENV/
env.bak/
venv.bak/

# IDEs and editors
.vscode/
.idea/
*.sublime-project
*.sublime-workspace

# Jupyter Notebook
.ipynb_checkpoints

# PyCharm
*.iml

# VS Code
.history/

# Mac OS
.DS_Store

# Windows
Thumbs.db
ehthumbs.db
Desktop.ini

# Other
*.log
*.pot
*.mo
*.pyc
*.pyo

# Python development
.python-version
.envrc
*.pyd
*.pdb

# Backup files
*~
*.bak
*.swp
*.swo

# Qt/PySide6 specific
*.qmlc
*.jsc
*.ui.h
moc_*.cpp
moc_*.h
qrc_*.cpp
qrc_*.py

# Local test databases
*.sqlite3

# Wheel build directory
*.bdist_wheel/

# Generated files
generated_readme.md

# Other venv's 
venv*/
.venv*/
*venv/

# python runtime if it exists. when debugging the compiled code with the runtime it was necessary to hack things to run that runtime within the python version of the code
python_runtime

# Ignore Claude AI files
.claude/
.claude_code/
.serena/

# pre releases
pre-release
temp

# BEMAD files
.bmad-core/

<<<<<<< HEAD
npm-global/
=======
npm-global/

# Node.js (if used)
node_modules/
package-lock.json
yarn.lock

# PyFlowGraph specific
examples/*.backup
temp_graphs/
>>>>>>> 54d2155f
<|MERGE_RESOLUTION|>--- conflicted
+++ resolved
@@ -145,9 +145,6 @@
 # BEMAD files
 .bmad-core/
 
-<<<<<<< HEAD
-npm-global/
-=======
 npm-global/
 
 # Node.js (if used)
@@ -157,5 +154,4 @@
 
 # PyFlowGraph specific
 examples/*.backup
-temp_graphs/
->>>>>>> 54d2155f
+temp_graphs/